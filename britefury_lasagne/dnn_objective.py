import numpy as np
import theano
import theano.tensor as T

import lasagne
from lasagne.utils import floatX


class TemperatureSoftmax (object):
    """
    A softmax function with a temperature setting; increasing it smooths the resulting probabilities.
    """
    def __init__(self, temperature=1.0):
        self._temperature = theano.shared(lasagne.utils.floatX(temperature), 'temperature')

    @property
    def temperature(self):
        return 1.0 / self._temperature.get_value()

    @temperature.setter
    def temperature(self, value):
        self._temperature.set_value(lasagne.utils.floatX(1.0 / value))

    def __call__(self, x):
        return lasagne.nonlinearities.softmax(x * self._temperature)


def _flatten_spatial_lasagne_layer(layer):
    out_shape = layer.output_shape
    ndims = len(out_shape)
    spatial = tuple(range(2, ndims))
    n_channels = out_shape[1]
    spatial_shape = out_shape[2:]
    if ndims > 2:
        # (Sample,Channel,Spatial...) -> (Channel,Sample,Spatial...)
        layer = lasagne.layers.DimshuffleLayer(layer, (1, 0) + spatial)
        # (Channel,Sample,spatial...) -> (Channel,Sample:spatial...)
        layer = lasagne.layers.FlattenLayer(layer, outdim=2)
        # (Channel,Sample:spatial...) -> (Sample:spatial...,Channel)
        layer = lasagne.layers.DimshuffleLayer(layer, (1, 0))
    return layer, spatial_shape, n_channels

def _flatten_spatial_theano(x, n_channels):
    ndim = x.ndim
    if n_channels is None:
        if ndim > 1:
            # (Sample,Spatial...) -> (Sample:Spatial...)
            x = x.flatten()
    else:
        if ndim > 2:
            spatial = tuple(range(2, ndim))
            # (Sample,Channel,Spatial...) -> (Sample,Spatial...,Channel)
            x = x.dimshuffle((0,) + spatial + (1,))
            # (Sample,Spatial...,Channel) -> (Sample:Spatial...,Channel)
            x = x.reshape((-1, n_channels))
    return x

def _unflatten_spatial_theano(x, spatial_shape, n_channels):
    n_spatial = len(spatial_shape)
    if n_spatial > 0:
        if n_channels is None:
            # (Sample:spatial...) -> (Sample,Spatial...)
            x = x.reshape((-1,) + spatial_shape)
        else:
            # (Sample:spatial...,Channel) -> (Sample,Spatial...,Channel)
            x = x.reshape((-1,) + spatial_shape + (n_channels,))
            # (Sample,Spatial...,Channel) -> (Sample,Channel,Spatial...)
            x = x.dimshuffle((0, n_spatial+1,) + tuple(range(1,n_spatial+1)))
    return x

def _flatten_spatial(x, n_channels):
    ndim = len(x.shape)
    if n_channels is None:
        if ndim > 1:
            # (Sample,Spatial...) -> (Sample:Spatial...)
            x = x.reshape((-1,))
    else:
        if ndim > 2:
            # (Sample,Channel,Spatial...) -> (Sample,Spatial...,Channel)
            x = np.rollaxis(x, 1, ndim)
            # (Sample,Spatial...,Channel) -> (Sample:Spatial...,Channel)
            x = x.reshape((-1, n_channels))
    return x

def _unflatten_spatial(x, spatial_shape, n_channels):
    n_spatial = len(spatial_shape)
    if n_spatial > 0:
        if n_channels is None:
            # (Sample:spatial...) -> (Sample,Spatial...)
            x = x.reshape((-1,) + spatial_shape)
        else:
            # (Sample:spatial...,Channel) -> (Sample,Spatial...,Channel)
            x = x.reshape((-1,) + spatial_shape + (n_channels,))
            # (Sample,Spatial...,Channel) -> (Sample,Channel,Spatial...)
            x = np.rollaxis(x, 3, 1)
    return x


class ObjectiveOutput (object):
    def __init__(self, train_cost, train_results, train_results_str_fn,
                 eval_results, eval_results_str_fn, prediction):
        self.train_cost = train_cost
        self.train_results = train_results
        self.train_results_str_fn = train_results_str_fn
        self.eval_results = eval_results
        self.eval_results_str_fn = eval_results_str_fn
        self.prediction = prediction


class AbstractObjective (object):
    transform_input_target = None
    inv_transform_prediction = None

    def __init__(self, name, cost_weight=1.0, score_weight=None):
        """
        Abstract objective

        :param name: name of objective
        :param cost_weight: (default=1.0) weight applied to this objectives cost
        :param score_weight: (default=None) weight applied to this score, if `None` will use `cost_weight`
        """
        self.name = name
        if score_weight is None:
            score_weight = cost_weight
        self.cost_weight = lasagne.utils.floatX(cost_weight)
        self.score_weight = lasagne.utils.floatX(score_weight)

    def build(self):
        raise NotImplementedError('Abstract for {}'.format(type(self)))

    def score_to_minimise(self, results):
        raise NotImplementedError('Abstract for {}'.format(type(self)))



class ClassifierObjective (AbstractObjective):
    SCORE_ERROR = 'err'
    SCORE_JACCARD = 'jaccard'
    SCORE_PRECISION = 'precision'
    SCORE_RECALL = 'recall'
    SCORE_F1 = 'f1'

    def __init__(self, name, objective_layer, target_expr, mask_expr=None, n_target_spatial_dims=0,
<<<<<<< HEAD
                 target_channel_index=None, score=SCORE_ERROR, cost_weight=1.0, score_weight=None):
=======
                 target_channel_index=None, score=SCORE_ERROR, includes_softmax=False, cost_weight=1.0):
>>>>>>> a8dd0473
        """
        Multi-class classifier objective

        :param name: objective name
        :param objective_layer: Lasagne layer that with a softmax non-linearity added to it will predict the class
        probabilities
        :param target_expr: ground truth target expression
        :param mask_expr: [optional] mask expression
        :param n_target_spatial_dims: (default=0) number of spatial dimensions for the target
        :param target_channel_index: (default=None) if the target has a channel dimension, this is the index into
        that channel for this objective
        :param score: (default=`'err'`) how to evaluate this objective; one of `'err'`, `'jaccard'`, `'precision'`,
        `'recall'`, `'f1'` or use the constants `ClassifierObjective.SCORE_ERROR`, `ClassifierObjective.SCORE_JACCARD`,
        `ClassifierObjective.SCORE_PRECISION`, `ClassifierObjective.SCORE_RECALL`, `ClassifierObjective.SCORE_F1`
        respectively
        :param includes_softmax: `True` indicates that the objective_layer includes the softmax non-linearity,
        `False` indicates that it does not, in which case a non-linearity layer will be added
        :param cost_weight: (default=1.0) weight applied to the cost of this objective
        """
        super(ClassifierObjective, self).__init__(name, cost_weight, score_weight)
        self.objective_layer = objective_layer
        self.target_expr = target_expr
        self.mask_expr = mask_expr
        self.n_target_spatial_dims = n_target_spatial_dims
        self.target_channel_index = target_channel_index
        self.score = score
        # The value of the `softmax` attribute indicates if the network came with it already in place
        if includes_softmax:
            self.softmax = None
        else:
            self.softmax = TemperatureSoftmax()


    @property
    def temperature(self):
        if self.softmax is not None:
            return self.softmax.temperature
        else:
            return 1.0

    @temperature.setter
    def temperature(self, t):
        if self.softmax is not None:
            self.softmax.temperature = t


    def build(self):
        if self.target_channel_index is not None:
            target_expr = self.target_expr[:,self.target_channel_index]
            mask_expr = self.mask_expr[:,self.target_channel_index] if self.mask_expr is not None else None
        else:
            target_expr = self.target_expr
            mask_expr = self.mask_expr

        flat_target = _flatten_spatial_theano(target_expr, None)
        flat_mask = _flatten_spatial_theano(mask_expr, None) if self.mask_expr is not None else None

        # Flatten the objective layer (if the objective layer generates an
        # output with 2 dimensions then this is a no-op)
        obj_flat_layer, spatial_shape, n_classes = \
            _flatten_spatial_lasagne_layer(self.objective_layer)

        n_spatial = np.prod(spatial_shape)
        inv_n_spatial = lasagne.utils.floatX(1.0 / float(n_spatial))

        # Predicted probability layer
        if self.softmax is not None:
            prob_layer = lasagne.layers.NonlinearityLayer(obj_flat_layer, self.softmax)
        else:
            prob_layer = obj_flat_layer

        # Get an expression representing the predicted probability
        train_pred_prob = lasagne.layers.get_output(prob_layer)

        # Create a loss expression for training, i.e., a scalar objective we want
        # to minimize (for our multi-class problem, it is the cross-entropy loss):
        train_loss = lasagne.objectives.categorical_crossentropy(train_pred_prob, flat_target)
        if flat_mask is not None:
            train_loss = train_loss * flat_mask

        # Create prediction expressions; use deterministic forward pass (disable
        # dropout layers)
        eval_pred_prob = lasagne.layers.get_output(prob_layer, deterministic=True)
        # Create evaluation loss expression
        eval_loss = lasagne.objectives.categorical_crossentropy(eval_pred_prob, flat_target)
        if flat_mask is not None:
            eval_loss = eval_loss * flat_mask
        # Predicted class
        eval_pred_cls = T.argmax(eval_pred_prob, axis=1)

        eval_scores = []

        if self.score == self.SCORE_ERROR:
            # Create an expression for error count
            errors = T.neq(eval_pred_cls, flat_target).astype(theano.config.floatX)
            if flat_mask is not None:
                errors = errors * flat_mask

            if self.n_target_spatial_dims == 0:
                eval_scores = [errors.sum()]
            else:
                eval_scores = [errors.sum() * inv_n_spatial]
        elif self.score in {self.SCORE_JACCARD, self.SCORE_PRECISION, self.SCORE_RECALL, self.SCORE_F1}:
            for cls_i in range(n_classes):
                truth = T.eq(flat_target, cls_i).astype(theano.config.floatX)
                pred = T.eq(eval_pred_cls, cls_i).astype(theano.config.floatX)
                inv_truth = T.neq(flat_target, cls_i).astype(theano.config.floatX)
                inv_pred = T.neq(eval_pred_cls, cls_i).astype(theano.config.floatX)
                true_neg = inv_truth * inv_pred
                true_pos = truth * pred
                false_neg = truth * inv_pred
                false_pos = inv_truth * pred
                if flat_mask is not None:
                    true_neg = true_neg * flat_mask
                    true_pos = true_pos * flat_mask
                    false_neg = false_neg * flat_mask
                    false_pos = false_pos * flat_mask

                eval_scores.extend([true_neg.sum(), false_neg.sum(), false_pos.sum(), true_pos.sum()])
        else:
            raise ValueError('score is not valid ({})'.format(self.score))

        if self.n_target_spatial_dims == 0:
            train_loss_batch = train_loss.sum()
            eval_loss_batch = eval_loss.sum()
        else:
            train_loss_batch = train_loss.sum() * inv_n_spatial
            eval_loss_batch = eval_loss.sum() * inv_n_spatial

        # Unflatten prediction
        pred_prob = _unflatten_spatial_theano(eval_pred_prob, spatial_shape, n_classes)

        def train_results_str_fn(train_res):
            return '{} loss={:.6f}'.format(self.name, train_res[0])

        def eval_results_str_fn(eval_res):
            return '{} loss={:.6f} {}={:.2%}'.format(self.name, eval_res[0], self.score, self._compute_score(eval_res))

        return ObjectiveOutput(train_cost=train_loss.mean() * self.cost_weight,
                               train_results=[train_loss_batch],
                               train_results_str_fn=train_results_str_fn,
                               eval_results=[eval_loss_batch] + eval_scores,
                               eval_results_str_fn=eval_results_str_fn,
                               prediction=pred_prob)

    def _score_frac(self, numerator, denominator):
        if denominator == 0.0:
            return 0.0
        else:
            return numerator / denominator

    def _compute_score(self, eval_results):
        if self.score == self.SCORE_ERROR:
            return eval_results[1]
        elif self.score in {self.SCORE_JACCARD, self.SCORE_PRECISION, self.SCORE_RECALL, self.SCORE_F1}:
            components = eval_results[1:]
            cls_scores = []
            for cls_i in range(len(components) // 4):
                true_neg = components[cls_i * 4 + 0]
                false_neg = components[cls_i * 4 + 1]
                false_pos = components[cls_i * 4 + 2]
                true_pos = components[cls_i * 4 + 3]

                cls_n = false_neg + false_pos + true_pos

                if cls_n > 0:
                    if self.score == self.SCORE_JACCARD:
                        cls_scores.append(self._score_frac(true_pos, false_pos + false_neg + true_pos))
                    elif self.score == self.SCORE_PRECISION:
                        cls_scores.append(self._score_frac(true_pos, false_pos + true_pos))
                    elif self.score == self.SCORE_RECALL:
                        cls_scores.append(self._score_frac(true_pos, false_neg + true_pos))
                    elif self.score == self.SCORE_F1:
                        precision = self._score_frac(true_pos, false_pos + true_pos)
                        recall = self._score_frac(true_pos, false_neg + true_pos)
                        f1 = self._score_frac(2.0 * (precision * recall), precision + recall)
                        cls_scores.append(f1)
                    else:
                        raise ValueError('score is not valid ({})'.format(self.score))
            return np.mean(cls_scores)



    def score_to_minimise(self, results):
        if self.score == self.SCORE_ERROR:
            return results[1] * self.score_weight
        else:
            return (1.0 - self._compute_score(results)) * self.score_weight



class RegressorObjective (AbstractObjective):
    def __init__(self, name, objective_layer, target_expr, mask_expr=None, n_target_spatial_dims=0,
                 cost_weight=1.0, score_weight=None):
        """
        Regression objective

        :param name: objective name
        :param objective_layer: Lasagne layer that will predict the output
        :param target_expr: ground truth target expression
        :param mask_expr: [optional] mask expression
        :param n_target_spatial_dims: (default=0) number of spatial dimensions for the target
        :param cost_weight: (default=1.0) weight applied to the cost of this objective
        """
        super(RegressorObjective, self).__init__(name, cost_weight, score_weight)
        self.objective_layer = objective_layer
        self.target_expr = target_expr
        # Broadcast dimension 1
        self.mask_expr = T.addbroadcast(mask_expr, 1)
        self.n_target_spatial_dims = n_target_spatial_dims


    def build(self):
        # Get an expression representing the predicted probability
        train_pred = lasagne.layers.get_output(self.objective_layer)

        # Create a loss expression for training, i.e., a scalar objective we want
        # to minimize; squared error
        train_loss = lasagne.objectives.squared_error(train_pred, self.target_expr)
        if self.mask_expr is not None:
            train_loss = train_loss * self.mask_expr

        # Create prediction expressions; use deterministic forward pass (disable
        # dropout layers)
        eval_pred = lasagne.layers.get_output(self.objective_layer, deterministic=True)
        # Create evaluation loss expression
        eval_loss = lasagne.objectives.squared_error(eval_pred, self.target_expr)
        if self.mask_expr is not None:
            eval_loss = eval_loss * self.mask_expr

        if self.n_target_spatial_dims == 0:
            train_loss_batch = train_loss.sum()
            eval_loss_batch = eval_loss.sum()
        else:
            train_loss_batch = train_loss.mean(axis=tuple(range(2,2+self.n_target_spatial_dims))).sum()
            eval_loss_batch = eval_loss.mean(axis=tuple(range(2,2+self.n_target_spatial_dims))).sum()

        def train_results_str_fn(train_res):
            return '{} loss={:.6f}'.format(self.name, train_res[0])

        def eval_results_str_fn(eval_res):
            return '{} loss={:.6f}'.format(self.name, eval_res[0])

        return ObjectiveOutput(train_cost=train_loss.mean() * self.cost_weight,
                               train_results=[train_loss_batch],
                               train_results_str_fn=train_results_str_fn,
                               eval_results=[eval_loss_batch],
                               eval_results_str_fn=eval_results_str_fn,
                               prediction=eval_pred)

    def score_to_minimise(self, results):
        return results[0] * self.score_weight<|MERGE_RESOLUTION|>--- conflicted
+++ resolved
@@ -141,11 +141,8 @@
     SCORE_F1 = 'f1'
 
     def __init__(self, name, objective_layer, target_expr, mask_expr=None, n_target_spatial_dims=0,
-<<<<<<< HEAD
-                 target_channel_index=None, score=SCORE_ERROR, cost_weight=1.0, score_weight=None):
-=======
-                 target_channel_index=None, score=SCORE_ERROR, includes_softmax=False, cost_weight=1.0):
->>>>>>> a8dd0473
+                 target_channel_index=None, score=SCORE_ERROR, includes_softmax=False, cost_weight=1.0,
+                 score_weight=None):
         """
         Multi-class classifier objective
 
