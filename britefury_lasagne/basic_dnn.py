import six
import numpy as np
from functools import partial
import theano
import theano.tensor as T
import lasagne
from . import trainer, dnn_objective, batch


def _is_sequence_of_layers(xs):
    if isinstance(xs, (tuple, list)):
        for x in xs:
            if not isinstance(x, lasagne.layers.Layer):
                return False
        return True
    return False

def _get_network_params(layer, updates=None):
    layer_params = lasagne.layers.get_all_params(layer)

    if updates is not None:
        if isinstance(updates, dict):
            params = list(updates.keys())
        elif isinstance(updates, (list, tuple)):
            params = [upd[0] for upd in updates]
        else:
            raise TypeError('updates should be a dict mapping parameter to update expression '
                            'or a sequence of tuples of (parameter, update_expression) pairs')

        for p in params:
            if p not in layer_params:
                layer_params.append(p)

    return layer_params


class BasicDNN (object):
    def __init__(self, input_vars, target_and_mask_vars, final_layers, objectives,
                 score_objective=None,
                 trainable_params=None, updates_fn=None, params_source=None):
        """
        Constructor - construct a `SampleDNN` instance given variables for
        input, target and a final layer (a Lasagne layer)
        :param input_vars: input variables, a list of Theano variables
        :param target_and_mask_vars: target and mask variables, a list of Theano variables
        :param final_layers: a list of Lasagne layers that when followed backward will
                result in all layers being visited
        :param objectives: a list of objectives to optimise
        :param score_objective: the objective that is used to measure the performance of the network
                for the purpose of early stopping
        :param trainable_params: [optional] a list of parameters to train. If `None`, then the
                parameters from all the layers in the network will be used
        :param updates_fn: [optional] a function of the form `fn(cost, params) -> updates` that
            generates update expressions given the cost and the parameters to update using
            an optimisation technique e.g. Nesterov Momentum:
            `lambda cost, params: lasagne.updates.nesterov_momentum(cost, params,
                learning_rate=0.002, momentum=0.9)`
        :param params_source: [optional] source from which to obtain network parameters; either
            a str/unicode that contains the path of a NumPy array file from which to load the parameters,
            or a `BasicDNN` or Lasagne layer from which to copy the parameters
        """
        self.input_vars = input_vars
        self.target_and_mask_vars = target_and_mask_vars
        self.final_layers = final_layers
        self.objectives = objectives

        if score_objective is None:
            self.score_objectives = objectives[0:1]
        elif isinstance(score_objective, dnn_objective.AbstractObjective):
            if score_objective not in objectives:
                raise ValueError('score_objective not in objectives')
            self.score_objectives = [score_objective]
        elif isinstance(score_objective, (list, tuple)):
            self.score_objectives = list(score_objective)
        else:
            raise TypeError('score_objective must be None, a AbstractObjective instance or a sequence of AbstractObjective instances')

        if params_source is not None:
            if isinstance(params_source, six.string_types):
                self.load_params(params_source)
            elif isinstance(params_source, BasicDNN):
                self.set_param_values(params_source.get_param_values())
            elif isinstance(params_source, lasagne.layers.Layer) or _is_sequence_of_layers(params_source):
                params_in = _get_network_params(params_source)
                values = [p.get_value() for p in params_in]
                self.set_param_values(values)
            else:
                raise TypeError('params_source must be a string containing a path, a `BasicDNN` instance, '
                                'a Lasagne layer or a sequence of Lasagne layers, not a {}'.format(type(params_source)))

        self.objective_results = [obj.build() for obj in self.objectives]
        train_cost = sum([obj_res.train_cost for obj_res in self.objective_results])
        train_results = []
        self.train_results_indices = []
        eval_results = []
        self.eval_results_indices = []
        self.score_objective_indices = [self.objectives.index(s_o) for s_o in self.score_objectives]
        predictions = []
        for obj_res in self.objective_results:
            self.train_results_indices.append(len(train_results))
            train_results.extend(obj_res.train_results)
            self.eval_results_indices.append(len(eval_results))
            eval_results.extend(obj_res.eval_results)
            predictions.append(obj_res.prediction)
        self.train_results_indices.append(len(train_results))
        self.eval_results_indices.append(len(eval_results))

        # Create update expressions for training, i.e., how to modify the
        # parameters at each training step. Here, we'll use Stochastic Gradient
        # Descent (SGD) with Nesterov momentum, but Lasagne offers plenty more.
        if trainable_params is None:
            trainable_params = lasagne.layers.get_all_params(final_layers, trainable=True)
        if updates_fn is None:
            self._updates = lasagne.updates.adam(
                    train_cost, trainable_params, learning_rate=0.001)
        else:
            self._updates = updates_fn(train_cost, trainable_params)

        # Compile a function performing a training step on a mini-batch (by giving
        # the updates dictionary) and returning the corresponding training loss:
        self._train_fn = theano.function(input_vars + target_and_mask_vars, train_results, updates=self._updates)

        # Compile a function computing the validation loss and error:
        self._val_fn = theano.function(input_vars + target_and_mask_vars, eval_results)

        # Compile a function computing the predicted probability
        self._predict_fn = theano.function(input_vars, predictions)

<<<<<<< HEAD

        # Construct a trainer
        self.trainer = trainer.Trainer()
        # Provide with training function
        self.trainer.train_with(train_batch_fn=self._train_fn, train_log_fn=self._train_log,
                                train_epoch_results_check_fn=self._check_train_epoch_results)
        # Evaluate with evaluation function, the second output value - error rate - is used for scoring
        self.trainer.evaluate_with(eval_batch_fn=self._val_fn, eval_log_fn=self._eval_log,
                                   validation_score_fn=self._score)
        # Set the epoch logging function
        self.trainer.report(epoch_log_fn=self._epoch_log)
        # Tell the trainer to store parameters when the validation score (error rate) is best
        # self.trainer.retain_best_scoring_state_of_updates(updates)
        self.trainer.retain_best_scoring_state_of_network(final_layers)
=======
        # Construct a training function
        self.train = partial(trainer.train,
                             train_batch_func=self._train_fn, train_log_func=self._train_log,
                             train_epoch_results_check_func=self._check_train_epoch_results,
                             eval_batch_func=self._val_fn, eval_log_func=self._eval_log,
                             val_improved_func=self._score_improved,
                             epoch_log_func=self._epoch_log, layer_to_restore=final_layers)
>>>>>>> aaf28f07


    def load_params(self, params_path, include_updates=False):
        """
        Load parameters from an NPZ file found at the specified path
        :param params_path: path of file from which to load parameters
        """
        updates = self._updates if include_updates else None
        with np.load(params_path) as f:
            param_values = [f['arr_%d' % i] for i in range(len(f.files))]

        params = _get_network_params(self.final_layers, updates=updates)
        for p, v in zip(params, param_values):
            p.set_value(v)

    def save_params(self, params_path, include_updates=False):
        """
        Save parameters to an NPZ file found at the specified path
        :param params_path: path of file to save parameters to
        """
        updates = self._updates if include_updates else None
        params = _get_network_params(self.final_layers, updates=updates)
        param_values = [p.get_value() for p in params]
        np.savez(params_path, *param_values)


    def get_param_values(self, include_updates=False):
        """
        Get the values of all parameters in the network
        :return: a list of NumPy arrays
        """
        params = self.get_params(include_updates)
        return [p.get_value() for p in params]

    def set_param_values(self, values, include_updates=False):
        """
        Set the values of all parameters in the network.

        Walks the network and extracts a list containing all parameters, then updates
        each parameter with the value in the corresponding position in `values`.

        :param values: a list of NumPy arrays that contain the values for the parameters
        """
        params = self.get_params(include_updates)
        for p, v in zip(params, values):
            p.set_value(v)

    def get_params(self, include_updates=False):
        """
        Get all parameters in the network
        :param include_updates: if True, include parameters used for updates
        :return: a list of Theano shared variables
        """
        updates = self._updates if include_updates else None
        return _get_network_params(self.final_layers, updates=updates)

    def get_param_names(self, include_updates=False):
        """
        Get the names of all parameters in the network
        :return: a list of strings
        """
        return [p.name for p in self.get_params(include_updates=include_updates)]


    def _check_train_epoch_results(self, epoch, train_epoch_results):
        if np.isnan(train_epoch_results).any():
            return 'Training loss of NaN'
        else:
            return None


    def _train_log(self, train_results):
        train_items = []
        for obj_res, i, j in zip(self.objective_results, self.train_results_indices[:-1],
                                 self.train_results_indices[1:]):
            train_items.append(obj_res.train_results_str_fn(train_results[i:j]))
        return ', '.join(train_items)

    def _eval_log(self, eval_results):
        eval_items = []
        for obj_res, i, j in zip(self.objective_results, self.eval_results_indices[:-1],
                                 self.eval_results_indices[1:]):
            eval_items.append(obj_res.eval_results_str_fn(eval_results[i:j]))
        return ', '.join(eval_items)

    def _score(self, results):
        score = None
        for obj_ndx, obj in zip(self.score_objective_indices, self.score_objectives):
            i, j = self.eval_results_indices[obj_ndx:obj_ndx+2]
            obj_res = results[i:j]
            obj_score = obj.score_to_minimise(obj_res)
            score = (score + obj_score) if score is not None else obj_score
        return score

    def _epoch_log(self, epoch_number, delta_time, train_str, val_str, test_str):
        """
        Epoch logging callback; used to build the training function`
        """
        epoch_n = (epoch_number + 1) if epoch_number is not None else '<final>'
        items = []
        items.append('Epoch {} took {:.2f}s:'.format(epoch_n, delta_time))
        items.append('  TRAIN ')

        if train_str is not None:
            items.append(train_str)

        if val_str is not None:
            items.append('  VAL ')
            items.append(val_str)

        if test_str is not None:
            items.append('  TEST ')
            items.append(test_str)

        return ''.join(items)


    def predict(self, X, batchsize=500, batch_xform_fn=None):
        """
        Evaluate the network, returning its predictions

        :param X: input data, in the same form as described in the `Trainer.train` and `Trainer.batch_iterator` methods
        :param batchsize: the mini-batch size
        :param batch_xform_fn: optional pre-process function to transform mini-batches of input data before passing
        them to the network prediction function
        :return: a list of predicted outputs, where each entry corresponds to a training objective
        e.g. a simple classifier will return the list `[pred_prob]` where `pred_prob` is the predicted class
        probabilities
        """
        y = []
        for batch_data in batch.batch_iterator(X, batchsize, None):
            if batch_xform_fn is not None:
                batch_data = batch_xform_fn(batch_data)
            y_batch = self._predict_fn(*batch_data)
            y.append(y_batch)
        return [np.concatenate(chn, axis=0) for chn in zip(*y)]


class BasicClassifierDNN (BasicDNN):
    """
    A simple classifier DNN; its purpose is to provide the `temperature` property for
    changing the temperature of the softmax nonlinearity in order to 'soften' predicted
    probabilities.
    """
    def __init__(self, input_vars, target_and_mask_vars, final_layers, classifier_objective,
                 score_objective=None,
                 trainable_params=None, updates_fn=None, params_source=None):
        if not isinstance(classifier_objective, dnn_objective.ClassifierObjective):
            raise TypeError('classifier_objective must be an instance of dnn_objective.ClassifierObjective')
        super(BasicClassifierDNN, self).__init__(input_vars, target_and_mask_vars, final_layers,
                                                 [classifier_objective], score_objective=score_objective,
                                                 trainable_params=trainable_params, updates_fn=updates_fn,
                                                 params_source=params_source)
        self._classifier_objective = classifier_objective

    @property
    def temperature(self):
        return self._classifier_objective.temperature

    @temperature.setter
    def temperature(self, t):
        self._classifier_objective.temperature = t

    def predict(self, X, batchsize=500, batch_xform_fn=None, temperature=None):
        """
        Evaluate the network, returning its predictions

        :param X: input data, in the same form as described in the `trainer.train` and `batch.batch_iterator` functions
        :param batchsize: the mini-batch size
        :param batch_xform_fn: optional pre-process function to transform mini-batches of input data before passing
        them to the network prediction function
        :return: a list of predicted outputs, where each entry corresponds to a training objective
        e.g. a simple classifier will return the list `[pred_prob]` where `pred_prob` is the predicted class
        probabilities
        """
        old_temperature = None
        if temperature is not None:
            old_temperature = self.temperature
            self.temperature = temperature
        res = super(BasicClassifierDNN, self).predict(X, batchsize=batchsize,
                                                      batch_xform_fn=batch_xform_fn)
        if temperature is not None:
            self.temperature = old_temperature

        return res


def _get_input_layers(final_layer):
    layers = lasagne.layers.get_all_layers(final_layer)
    return [layer for layer in layers if isinstance(layer, lasagne.layers.InputLayer)]

def _get_input_vars(final_layer):
    input_layers = _get_input_layers(final_layer)
    return [layer.input_var for layer in input_layers]

def simple_classifier(network_build_fn, n_input_spatial_dims=0, n_target_spatial_dims=0,
                      target_channel_index=None, score=dnn_objective.ClassifierObjective.SCORE_ERROR, mask=False,
                      includes_softmax=False, params_source=None, *args, **kwargs):
    """
    Construct an image classifier, given a network building function
    and an optional path from which to load parameters.
    :param network_build_fn: network builder function of the form `fn(input_vars) -> lasagne_layer`
        that constructs a network in the form of a Lasagne layer, given an input variable (a Theano variable)
    :param n_target_spatial_dims: the number of spatial dimensions for the input;
        0 for input sample with matrix variable type (sample, channel)
        1 for 1-dimensional input e.g. time series, with tensor3 variable type (sample, channel, time),
        2 for 2-dimensional input e.g. image, with tensor4 variable type (sample, channel, height, width),
        3 for 3-dimensional input e.g. volume, with tensor5 variable type (sample, channel, depth, height, width),
    :param n_target_spatial_dims: the number of spatial dimensions for the target;
        0 for predict per sample with ivector variable type
        1 for 1-dimensional prediction e.g. time series, with imatrix variable type (sample, time),
        2 for 2-dimensional prediction e.g. image, with itensor3 variable type (sample, height, width),
        3 for 3-dimensional prediction e.g. volumn, with itensor4 variable type (sample, depth, height, width),
    :param target_channel_index: if None, targets are assumed not to have a channel dimension. If an integer,
        then this channel will be used for the target, e.g.
        for a target with 0 spatial dimensions, if `target_channel_index` is `None` then the targets
        should have shape `(sample,)`, while if there are 5 channels and the target uses channel 2,
        the target should have shape `(sample, 5)` and we will access the target indices in channel, e.g. `y[:,2]`.
        Note that the additional channel dimension adds an additional dimension to target and mask variables, e.g.
        0, 1, 2 and 3 dimensional targets and masks use imatrix, itensor3, itensor4 and itensor5 variable types.
    :param score: the scoring metric used to evaluate classifier performance (see `dnn_objective.ClassifierObjective`)
    :param mask: (default=False) if True, samples will be masked, in which case sample weights/masks should
        be passed during training
    :param includes_softmax: `True` indicates that the final network layer includes the softmax non-linearity,
        `False` indicates that it does not, in which case a non-linearity layer will be added
    :param params_source: [optional] source from which to obtain network parameters; either
        a str/unicode that contains the path of a NumPy array file from which to load the parameters,
        or a `BasicDNN` or Lasagne layer from which to copy the parameters
    :return: a classifier instance
    """
    if n_input_spatial_dims == 0:
        input_vars = [T.matrix('x')]
    elif n_input_spatial_dims == 1:
        input_vars = [T.tensor3('x')]
    elif n_input_spatial_dims == 2:
        input_vars = [T.tensor4('x')]
    elif n_input_spatial_dims == 3:
        tensor5 = T.TensorType(theano.config.floatX, (False,)*5, 'tensor5')
        input_vars = [tensor5('x')]
    else:
        raise ValueError('Valid values for n_input_spatial_dims are in the range 0-3, not {}'.format(
            n_target_spatial_dims))
    return classifier(input_vars, network_build_fn, n_target_spatial_dims=n_target_spatial_dims,
                      target_channel_index=target_channel_index, score=score, mask=mask,
                      includes_softmax=includes_softmax, params_source=params_source, *args, **kwargs)


def classifier(input_vars, network_build_fn, n_target_spatial_dims=0, target_channel_index=None,
               score=dnn_objective.ClassifierObjective.SCORE_ERROR, mask=False, includes_softmax=False,
               params_source=None, *args, **kwargs):
    """
    Construct a classifier, given input variables and a network building function
    and an optional path from which to load parameters.
    :param input_vars: a list of input variables. If `None`, the network will be searched for `InputLayer` instances
        and their input variables will be used.
    :param network_build_fn: network builder function of the form `fn(input_vars) -> lasagne_layer`
        that constructs a network in the form of a Lasagne layer, given an input variable (a Theano variable)
    :param n_target_spatial_dims: the number of spatial dimensions for the target;
        0 for predict per sample with ivector variable type
        1 for 1-dimensional prediction e.g. time series, with imatrix variable type (sample, time),
        2 for 2-dimensional prediction e.g. image, with itensor3 variable type (sample, height, width),
        3 for 3-dimensional prediction e.g. volume, with itensor4 variable type (sample, depth, height, width),
    :param target_channel_index: if None, targets are assumed not to have a channel dimension. If an integer,
        then this channel will be used for the target, e.g.
        for a target with 0 spatial dimensions, if `target_channel_index` is `None` then the targets
        should have shape `(sample,)`, while if there are 5 channels and the target uses channel 2,
        the target should have shape `(sample, 5)` and we will access the target indices in channel, e.g. `y[:,2]`.
        Note that the additional channel dimension adds an additional dimension to target and mask variables, e.g.
        0, 1, 2 and 3 dimensional targets and masks use imatrix, itensor3, itensor4 and itensor5 variable types.
    :param score: the scoring metric used to evaluate classifier performance (see `dnn_objective.ClassifierObjective`)
    :param mask: (default=False) if True, samples will be masked, in which case sample weights/masks should
        be passed during training
    :param includes_softmax: `True` indicates that the final network layer includes the softmax non-linearity,
        `False` indicates that it does not, in which case a non-linearity layer will be added
    :param params_source: [optional] source from which to obtain network parameters; either
        a str/unicode that contains the path of a NumPy array file from which to load the parameters,
        or a `BasicDNN` or Lasagne layer from which to copy the parameters
    :return: a classifier instance
    """
    # Prepare Theano variables for inputs and targets
    n_target_tims = n_target_spatial_dims + (0 if target_channel_index is None else 1)
    if n_target_tims == 0:
        target_var = T.ivector('y')
    elif n_target_tims == 1:
        target_var = T.imatrix('y')
    elif n_target_tims == 2:
        target_var = T.itensor3('y')
    elif n_target_tims == 3:
        target_var = T.itensor4('y')
    else:
        raise ValueError('Valid values for n_target_spatial_dims are in the range 0-3, not {}'.format(
            n_target_spatial_dims))

    if mask:
        if n_target_tims == 0:
            mask_var = T.vector('m')
        elif n_target_tims == 1:
            mask_var = T.matrix('m')
        elif n_target_tims == 2:
            mask_var = T.tensor3('m')
        elif n_target_tims == 3:
            mask_var = T.tensor4('m')
        else:
            raise ValueError('Valid values for n_target_spatial_dims are in the range 0-3, not {}'.format(
                n_target_spatial_dims))
        mask_vars = [mask_var]
    else:
        mask_var = None
        mask_vars = []


    # Build the network
    network = network_build_fn(input_vars=input_vars)
    if input_vars is None:
        input_vars = _get_input_vars(network)

    objective = dnn_objective.ClassifierObjective('y', network, target_var, mask_expr=mask_var,
                                                  n_target_spatial_dims=n_target_spatial_dims,
                                                  target_channel_index=target_channel_index, score=score,
                                                  includes_softmax=includes_softmax)

    return BasicClassifierDNN(input_vars, [target_var] + mask_vars, network, objective,
                              params_source=params_source, *args, **kwargs)

def simple_regressor(network_build_fn, n_input_spatial_dims=0, n_target_spatial_dims=0, mask=False,
                     params_source=None, *args, **kwargs):
    """
    Construct a vector regressor, given a network building function
    and an optional path from which to load parameters.
    :param network_build_fn: network builder function of the form `fn(input_vars) -> lasagne_layer`
    that constructs a network in the form of a Lasagne layer, given an input variable (a Theano variable)
    :param n_target_spatial_dims: the number of spatial dimensions for the input;
        0 for input sample with matrix variable type (sample, channel)
        1 for 1-dimensional input e.g. time series, with tensor3 variable type (sample, channel, time),
        2 for 2-dimensional input e.g. image, with tensor4 variable type (sample, channel, height, width),
        3 for 3-dimensional input e.g. volume, with tensor5 variable type (sample, channel, depth, height, width),
    :param n_target_spatial_dims: the number of spatial dimensions for the target;
        0 for predict per sample with matrix variable type (sample, channel)
        1 for 1-dimensional prediction e.g. time series, with tensor3 variable type (sample, channel, time),
        2 for 2-dimensional prediction e.g. image, with tensor4 variable type (sample, channel, height, width),
        3 for 3-dimensional prediction e.g. volume, with tensor5 variable type (sample, channel, depth, height, width),
    :param mask: (default=False) if True, samples will be masked, in which case sample weights/masks should
    be passed during training
    :param params_source: [optional] source from which to obtain network parameters; either
        a str/unicode that contains the path of a NumPy array file from which to load the parameters,
        or a `BasicDNN` or Lasagne layer from which to copy the parameters
    :return: a classifier instance
    """
    if n_input_spatial_dims == 0:
        input_vars = [T.matrix('x')]
    elif n_input_spatial_dims == 1:
        input_vars = [T.tensor3('x')]
    elif n_input_spatial_dims == 2:
        input_vars = [T.tensor4('x')]
    elif n_input_spatial_dims == 3:
        tensor5 = T.TensorType(theano.config.floatX, (False,)*5, 'tensor5')
        input_vars = [tensor5('x')]
    else:
        raise ValueError('Valid values for n_input_spatial_dims are in the range 0-3, not {}'.format(
            n_target_spatial_dims))
    return regressor(input_vars, network_build_fn, n_target_spatial_dims=n_target_spatial_dims,
                     mask=mask, params_source=params_source, *args, **kwargs)


def regressor(input_vars, network_build_fn, n_target_spatial_dims=0, mask=False,
              params_source=None, *args, **kwargs):
    """
    Construct a regressor, given a network building function
    and an optional path from which to load parameters.
    :param input_vars: a list of input variables. If `None`, the network will be searched for `InputLayer` instances
        and their input variables will be used.
    :param network_build_fn: network builder function of the form `fn(input_vars) -> lasagne_layer`
    that constructs a network in the form of a Lasagne layer, given an input variable (a Theano variable)
    :param n_target_spatial_dims: the number of spatial dimensions for the target;
        0 for predict per sample with matrix variable type (sample, channel)
        1 for 1-dimensional prediction e.g. time series, with tensor3 variable type (sample, channel, time),
        2 for 2-dimensional prediction e.g. image, with tensor4 variable type (sample, channel, height, width),
        3 for 3-dimensional prediction e.g. volume, with tensor5 variable type (sample, channel, depth, height, width),
    :param mask: (default=False) if True, samples will be masked, in which case sample weights/masks should
    be passed during training
    :param params_source: [optional] source from which to obtain network parameters; either
        a str/unicode that contains the path of a NumPy array file from which to load the parameters,
        or a `BasicDNN` or Lasagne layer from which to copy the parameters
    :return: a classifier instance
    """
    # Prepare Theano variables for inputs and targets
    tensor5 = T.TensorType(theano.config.floatX, (False,)*5, 'tensor5')
    if n_target_spatial_dims == 0:
        target_var = T.matrix('y')
    elif n_target_spatial_dims == 1:
        target_var = T.tensor3('y')
    elif n_target_spatial_dims == 2:
        target_var = T.tensor4('y')
    elif n_target_spatial_dims == 3:
        target_var = tensor5('y')
    else:
        raise ValueError('Valid values for n_target_spatial_dims are in the range 0-3, not {}'.format(
            n_target_spatial_dims))

    if mask:
        if n_target_spatial_dims == 0:
            mask_var = T.matrix('m')
        elif n_target_spatial_dims == 1:
            mask_var = T.tensor3('m')
        elif n_target_spatial_dims == 2:
            mask_var = T.tensor4('m')
        elif n_target_spatial_dims == 3:
            mask_var = tensor5('m')
        else:
            raise ValueError('Valid values for n_target_spatial_dims are in the range 0-3, not {}'.format(
                n_target_spatial_dims))
        mask_vars = [mask_var]
    else:
        mask_var = None
        mask_vars = []

    # Build the network
    network = network_build_fn(input_vars=input_vars)
    if input_vars is None:
        input_vars = _get_input_vars(network)

    objective = dnn_objective.RegressorObjective('y', network, target_var, mask_expr=mask_var,
                                                 n_target_spatial_dims=n_target_spatial_dims)

    return BasicDNN(input_vars, [target_var] + mask_vars, network, [objective],
                    params_source=params_source, *args, **kwargs)<|MERGE_RESOLUTION|>--- conflicted
+++ resolved
@@ -65,15 +65,12 @@
         self.objectives = objectives
 
         if score_objective is None:
-            self.score_objectives = objectives[0:1]
-        elif isinstance(score_objective, dnn_objective.AbstractObjective):
+            score_objective = objectives[0]
+        else:
             if score_objective not in objectives:
                 raise ValueError('score_objective not in objectives')
-            self.score_objectives = [score_objective]
-        elif isinstance(score_objective, (list, tuple)):
-            self.score_objectives = list(score_objective)
-        else:
-            raise TypeError('score_objective must be None, a AbstractObjective instance or a sequence of AbstractObjective instances')
+
+        self.score_objective = score_objective
 
         if params_source is not None:
             if isinstance(params_source, six.string_types):
@@ -94,7 +91,7 @@
         self.train_results_indices = []
         eval_results = []
         self.eval_results_indices = []
-        self.score_objective_indices = [self.objectives.index(s_o) for s_o in self.score_objectives]
+        self.score_objective_index = self.objectives.index(score_objective)
         predictions = []
         for obj_res in self.objective_results:
             self.train_results_indices.append(len(train_results))
@@ -126,22 +123,6 @@
         # Compile a function computing the predicted probability
         self._predict_fn = theano.function(input_vars, predictions)
 
-<<<<<<< HEAD
-
-        # Construct a trainer
-        self.trainer = trainer.Trainer()
-        # Provide with training function
-        self.trainer.train_with(train_batch_fn=self._train_fn, train_log_fn=self._train_log,
-                                train_epoch_results_check_fn=self._check_train_epoch_results)
-        # Evaluate with evaluation function, the second output value - error rate - is used for scoring
-        self.trainer.evaluate_with(eval_batch_fn=self._val_fn, eval_log_fn=self._eval_log,
-                                   validation_score_fn=self._score)
-        # Set the epoch logging function
-        self.trainer.report(epoch_log_fn=self._epoch_log)
-        # Tell the trainer to store parameters when the validation score (error rate) is best
-        # self.trainer.retain_best_scoring_state_of_updates(updates)
-        self.trainer.retain_best_scoring_state_of_network(final_layers)
-=======
         # Construct a training function
         self.train = partial(trainer.train,
                              train_batch_func=self._train_fn, train_log_func=self._train_log,
@@ -149,7 +130,6 @@
                              eval_batch_func=self._val_fn, eval_log_func=self._eval_log,
                              val_improved_func=self._score_improved,
                              epoch_log_func=self._epoch_log, layer_to_restore=final_layers)
->>>>>>> aaf28f07
 
 
     def load_params(self, params_path, include_updates=False):
@@ -235,14 +215,11 @@
             eval_items.append(obj_res.eval_results_str_fn(eval_results[i:j]))
         return ', '.join(eval_items)
 
-    def _score(self, results):
-        score = None
-        for obj_ndx, obj in zip(self.score_objective_indices, self.score_objectives):
-            i, j = self.eval_results_indices[obj_ndx:obj_ndx+2]
-            obj_res = results[i:j]
-            obj_score = obj.score_to_minimise(obj_res)
-            score = (score + obj_score) if score is not None else obj_score
-        return score
+    def _score_improved(self, new_results, best_so_far):
+        i, j = self.eval_results_indices[self.score_objective_index:self.score_objective_index+2]
+        new_obj_res = new_results[i:j]
+        best_obj_res = best_so_far[i:j]
+        return self.score_objective.score_improved(new_obj_res, best_obj_res)
 
     def _epoch_log(self, epoch_number, delta_time, train_str, val_str, test_str):
         """
